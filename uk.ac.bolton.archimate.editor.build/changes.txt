Archi Changes
-------------

Version 1.7 April XX 2011
-------------------------
+ Can now rename a Model Tree element with in-place editing ("Rename" in context and main menu)
+ When adding a new element on the Model Tree the focus is put on in-place editing so you can edit the name
+ A View figure's text control can also be edited with a single-click when it is selected
+ The Grid Snap and Alignment settings are now applied globally to all Views and saved
<<<<<<< HEAD
+ The Access Relation type now has properties of "Access", "Read", "Write", and "Read/Write". This changes the connection's arrow head.
=======
+ Added an "Open Recent" files menu and a preference to set the maximum size of recent files list
>>>>>>> b0896009
+ Changed menu item "Show Alignment Guides" to "Snap to Alignment Guides"



Version 1.6 February 06 2011
----------------------------
+ Format Painter
+ The "Automatic Relationship Management" system (ARM)
+ Import BiZZdesign Architect models
+ Export model to CSV format
+ Added Help files and contextual Help support to Help system
+ Multi-line text controls in the Properties window now support hyperlinks
+ Can now set the line colour for connections
+ Business, Application and Infrastructure Interface element types now have "provided" and "required" properties
+ Ctrl key and mouse scroll wheel zooms the diagram
+ Middle mouse button activates the Pan control
+ Improved layouts of the Properties window's sections
+ Support for 3rd party import/export plug-ins
+ Improved and more informative tooltips in Views
+ Added a preference to not show tooltips in Views
+ Added 25% Zoom factor to Zoom control
+ The ArchiMate type for a selected object is shown in parentheses in the title of the Properties window
+ Animation on undo/redo now works for Mac Cocoa version
* Fixed drag and drop not working on Mac Cocoa version
* Fixed an issue where it was possible to drag the wrong type of palette entry to an incorrect type of View
* Fixed Properties window not updating on Mac Cocoa version
* Undo/Redo menu items are now active when the Navigator has focus
* Navigator now updates in response to relationship connection changes
* Fixed regression bug introduced in 1.5 where Zoom menu items stopped working
* Pasting copied objects in a View is now faster
* Fixed title bar in the Properties window not displaying the "&" character
* The Note figure now has a sensible default size
* Structural Chains (Derived Relations) are highlighted with a thicker red line
* Fixed figures losing their default width and height (-1) when moving them to a parent figure
* Fixed Hints View not updating on Magic Connector menu rollover on Mac OS X
* Internal optimisations



Version 1.5.1 December 15 2010
------------------------------
* Fixed source feedback connection not erased after Escape pressed when using Magic Connector
* Fixed cancel not working when using Magic Connector



Version 1.5 December 12 2010
----------------------------
+ The Magic Connector
+ The Navigator
+ Templates
+ The Sketch View
+ Can now drag *.archimate files from the desktop to the Model Tree to open
+ Figures in Views can have their text left, centre or right aligned
+ Added a preference to choose whether to automatically open Views in a Model when opening from file
+ Added a preference to open palette when opening a View
+ Direct editing a Note's content now uses the Note's font in its text editor
+ Added a menu option to hide/show the main toolbar (Window menu)
+ Pressing the Shift key when selecting a tool in the Palette will make that tool stay selected
* Font and Font Colour is now copied when copying and pasting View objects
* Views with names containing non ascii characters are now saved properly in HTML Report
* Report to HTML now properly escapes the reserved characters <>&"
* Report to HTML now uses UTF16 encoding
* Font sizes remain the same in View figures on Windows OS if the display is not 96 DPI
* Can save and open model files if the file extension is not *.xml or *.archimate
* Improved method for saving and restoring the expanded nodes state of the Model Tree
* Fixed a regression introduced in version 1.3 where dragging more than one relation from the Model Tree to a
  View didn't add all related elements
* Improved automatic resizing of container figures' default size when children present



Version 1.4 November 1 2010
---------------------------
+ A model and its views can be exported as an HTML report
+ User-created sub-folders can be added to the "Views" folder
+ Can now set font colour for elements and connections in Views
+ Extraneous white space is trimmed off exported images
+ Export current View as image to clipboard ("Export View As Image to Clipboard")
+ Changed "Save As Image" menu item to "Export View As Image"
+ Changed "Export to Architect" menu item to "Export Model To Architect"
+ More friendly error message for a restored View tab on launch when the View's file is missing
+ An "examples" folder is shipped with the application containing some ArchiMate examples



Version 1.3 October 11 2010
---------------------------
+ User-created sub-folders can be added to the Model Tree
+ Model Tree elements and user-folders are automatically sorted alphabetically
+ Drag and drop elements to user-folders in the Model Tree
+ Search Bar added to the Model Tree for filtered search of elements
+ Pressing Return on a single-line text field in the Properties window now updates the value
+ The Model Tree's expanded nodes state is persisted between sessions.
+ A New Model's default name is now "(new model)"
+ Added a "General" preferences page
+ The Properties window now shows the selected element's icon
+ In the Properties window, "Analysis" tab, the "Model Relations" table for a selected element now shows source and target elements for relationships
+ In the Properties window, "Analysis" tab, the tables are now sorted alphabetically
+ Built on Eclipse 3.6.1 RCP
* When dragging and dropping a relation from Model Tree to View, all connections are now added to its connected elements in the View
* Undo/Redo menu items are now active when the Properties window has focus
* Fixed an issue where under some circumstances an element could be dragged and dropped into a View from a different model



Version 1.2 September 24 2010
-----------------------------
+ Implemented Derived Relations (FR #3038359)
+ Export Model to BizzDesign XML format
+ Windows version has installer
+ Launch Archi from .archimate files on Windows (that's why we need a Windows installer)
+ Added preference to use alternative figures for some element types
+ Added contextual menu item to View "Delete from Model"
+ Re-organised View menu items
- Layout animation does not work on Mac Cocoa version, so removed from Preferences
* "Link to View" updates immediately to current selection when selected
* Fixed Undo/Redo menu label not updating properly when selecting a View from the same model
* Changed some Relationship rules: Node, Device and System Software can now Realize an Application Component and Data Object 



Version 1.1 July 28 2010
------------------------
+ Font support for View figures and connections
+ Can set the default font to use for elements' text in Preferences
+ Elements in Model Tree that are not referenced in any View are shown in italic font (FR #3025595)
+ Added table to "Analysis" Properties tab for an element showing all of its model relations
+ Added "Link to View" button to Model Tree window to synchronise Tree selection and View selection (FR #3025594 and #3019119)
+ Changed order of tabs in the Properties window
- Removed "Pin to Selection" and "New Properties View" menu options from the Properties window (Bug #3019113)
  (you'll need to do a "Reset Window Layout" for this to take effect)



Version 1.0.1 July 18 2010
--------------------------
+ Added a "Documentation" field to a View's Properties editor
+ Support for Mac OS X Cocoa 32-bit version
+ Built on Eclipse 3.6 RCP
+ Completed User Guide bundled in "docs" folder
* Fixed redraw problem for some figures on Mac OS X Carbon
* Bug fixes



Version 1.0 June 18 2010
------------------------
+ Added all Hints texts for objects
+ Improved Hints window
+ Hints now show when a View palette tool is selected or the mouse hovers over the palette tool
+ Hints window only updates when a different object is selected
+ Mac binary is now delivered as zip file, not a tar.gz file
- Removed shortcut key for Hints window (Alt-4) because of an Eclipse bug



Version 0.9 May 24 2010
-----------------------
+ Better Cut, Copy & Paste in diagrams
+ State of open diagram views is persisted when opening and closing the application
+ Diagram views are opened when a model is opened from disk
+ Added support for Connection bendpoints
+ Added support for Connection line width
+ Added a "Purpose" field to a model's Properties window
+ Added grey hints to text fields in Properties window
+ Added preference for anti-aliasing on connections
+ Added more shortcut keys
+ Added support for printing diagrams
* Fixed "Save As Image" not saving part of diagram in negative co-ordinates
* Fixed child diagram objects not deleted if parent deleted when deleting corresponding Archimate element



Version 0.8.1 April 29 2010
---------------------------
+ Can add References to other Views in a View (drag a View from the Tree to the Target View Diagram)
+ Drag and Drop re-ordering of Model Tree Elements (within the same folder)
+ Added "Save As..." action
+ Added a Cheat Sheet to create a Map View
* Fixed NPE occuring on selecting objects with marquee tool and then delete



Version 0.8 April 20 2010
-------------------------
+ Graphical objects in Views are now true Containers (but no relationship is created as yet, just visual)
+ Added Group Container Box type in Views
+ Added "Appearance" tab in Properties window
+ Added Fill colour setting for graphical objects in Properties window and on Edit menu
+ Changed app name to "Archi"
+ Added Extension support for Hints texts
+ Hints implemented as HTML content
+ Added basic Help support
+ Help/Cheatsheets/Hints moved to separate plug-in
* Fixed dotted lines on connections not showing on Mac OS X
* Fixed Pinned Properties View NPE on deleted object



Version 0.7 April 8 2010
------------------------
+ First Alpha release

<|MERGE_RESOLUTION|>--- conflicted
+++ resolved
@@ -1,218 +1,215 @@
-Archi Changes
--------------
-
-Version 1.7 April XX 2011
--------------------------
-+ Can now rename a Model Tree element with in-place editing ("Rename" in context and main menu)
-+ When adding a new element on the Model Tree the focus is put on in-place editing so you can edit the name
-+ A View figure's text control can also be edited with a single-click when it is selected
-+ The Grid Snap and Alignment settings are now applied globally to all Views and saved
-<<<<<<< HEAD
-+ The Access Relation type now has properties of "Access", "Read", "Write", and "Read/Write". This changes the connection's arrow head.
-=======
-+ Added an "Open Recent" files menu and a preference to set the maximum size of recent files list
->>>>>>> b0896009
-+ Changed menu item "Show Alignment Guides" to "Snap to Alignment Guides"
-
-
-
-Version 1.6 February 06 2011
-----------------------------
-+ Format Painter
-+ The "Automatic Relationship Management" system (ARM)
-+ Import BiZZdesign Architect models
-+ Export model to CSV format
-+ Added Help files and contextual Help support to Help system
-+ Multi-line text controls in the Properties window now support hyperlinks
-+ Can now set the line colour for connections
-+ Business, Application and Infrastructure Interface element types now have "provided" and "required" properties
-+ Ctrl key and mouse scroll wheel zooms the diagram
-+ Middle mouse button activates the Pan control
-+ Improved layouts of the Properties window's sections
-+ Support for 3rd party import/export plug-ins
-+ Improved and more informative tooltips in Views
-+ Added a preference to not show tooltips in Views
-+ Added 25% Zoom factor to Zoom control
-+ The ArchiMate type for a selected object is shown in parentheses in the title of the Properties window
-+ Animation on undo/redo now works for Mac Cocoa version
-* Fixed drag and drop not working on Mac Cocoa version
-* Fixed an issue where it was possible to drag the wrong type of palette entry to an incorrect type of View
-* Fixed Properties window not updating on Mac Cocoa version
-* Undo/Redo menu items are now active when the Navigator has focus
-* Navigator now updates in response to relationship connection changes
-* Fixed regression bug introduced in 1.5 where Zoom menu items stopped working
-* Pasting copied objects in a View is now faster
-* Fixed title bar in the Properties window not displaying the "&" character
-* The Note figure now has a sensible default size
-* Structural Chains (Derived Relations) are highlighted with a thicker red line
-* Fixed figures losing their default width and height (-1) when moving them to a parent figure
-* Fixed Hints View not updating on Magic Connector menu rollover on Mac OS X
-* Internal optimisations
-
-
-
-Version 1.5.1 December 15 2010
-------------------------------
-* Fixed source feedback connection not erased after Escape pressed when using Magic Connector
-* Fixed cancel not working when using Magic Connector
-
-
-
-Version 1.5 December 12 2010
-----------------------------
-+ The Magic Connector
-+ The Navigator
-+ Templates
-+ The Sketch View
-+ Can now drag *.archimate files from the desktop to the Model Tree to open
-+ Figures in Views can have their text left, centre or right aligned
-+ Added a preference to choose whether to automatically open Views in a Model when opening from file
-+ Added a preference to open palette when opening a View
-+ Direct editing a Note's content now uses the Note's font in its text editor
-+ Added a menu option to hide/show the main toolbar (Window menu)
-+ Pressing the Shift key when selecting a tool in the Palette will make that tool stay selected
-* Font and Font Colour is now copied when copying and pasting View objects
-* Views with names containing non ascii characters are now saved properly in HTML Report
-* Report to HTML now properly escapes the reserved characters <>&"
-* Report to HTML now uses UTF16 encoding
-* Font sizes remain the same in View figures on Windows OS if the display is not 96 DPI
-* Can save and open model files if the file extension is not *.xml or *.archimate
-* Improved method for saving and restoring the expanded nodes state of the Model Tree
-* Fixed a regression introduced in version 1.3 where dragging more than one relation from the Model Tree to a
-  View didn't add all related elements
-* Improved automatic resizing of container figures' default size when children present
-
-
-
-Version 1.4 November 1 2010
----------------------------
-+ A model and its views can be exported as an HTML report
-+ User-created sub-folders can be added to the "Views" folder
-+ Can now set font colour for elements and connections in Views
-+ Extraneous white space is trimmed off exported images
-+ Export current View as image to clipboard ("Export View As Image to Clipboard")
-+ Changed "Save As Image" menu item to "Export View As Image"
-+ Changed "Export to Architect" menu item to "Export Model To Architect"
-+ More friendly error message for a restored View tab on launch when the View's file is missing
-+ An "examples" folder is shipped with the application containing some ArchiMate examples
-
-
-
-Version 1.3 October 11 2010
----------------------------
-+ User-created sub-folders can be added to the Model Tree
-+ Model Tree elements and user-folders are automatically sorted alphabetically
-+ Drag and drop elements to user-folders in the Model Tree
-+ Search Bar added to the Model Tree for filtered search of elements
-+ Pressing Return on a single-line text field in the Properties window now updates the value
-+ The Model Tree's expanded nodes state is persisted between sessions.
-+ A New Model's default name is now "(new model)"
-+ Added a "General" preferences page
-+ The Properties window now shows the selected element's icon
-+ In the Properties window, "Analysis" tab, the "Model Relations" table for a selected element now shows source and target elements for relationships
-+ In the Properties window, "Analysis" tab, the tables are now sorted alphabetically
-+ Built on Eclipse 3.6.1 RCP
-* When dragging and dropping a relation from Model Tree to View, all connections are now added to its connected elements in the View
-* Undo/Redo menu items are now active when the Properties window has focus
-* Fixed an issue where under some circumstances an element could be dragged and dropped into a View from a different model
-
-
-
-Version 1.2 September 24 2010
------------------------------
-+ Implemented Derived Relations (FR #3038359)
-+ Export Model to BizzDesign XML format
-+ Windows version has installer
-+ Launch Archi from .archimate files on Windows (that's why we need a Windows installer)
-+ Added preference to use alternative figures for some element types
-+ Added contextual menu item to View "Delete from Model"
-+ Re-organised View menu items
-- Layout animation does not work on Mac Cocoa version, so removed from Preferences
-* "Link to View" updates immediately to current selection when selected
-* Fixed Undo/Redo menu label not updating properly when selecting a View from the same model
-* Changed some Relationship rules: Node, Device and System Software can now Realize an Application Component and Data Object 
-
-
-
-Version 1.1 July 28 2010
-------------------------
-+ Font support for View figures and connections
-+ Can set the default font to use for elements' text in Preferences
-+ Elements in Model Tree that are not referenced in any View are shown in italic font (FR #3025595)
-+ Added table to "Analysis" Properties tab for an element showing all of its model relations
-+ Added "Link to View" button to Model Tree window to synchronise Tree selection and View selection (FR #3025594 and #3019119)
-+ Changed order of tabs in the Properties window
-- Removed "Pin to Selection" and "New Properties View" menu options from the Properties window (Bug #3019113)
-  (you'll need to do a "Reset Window Layout" for this to take effect)
-
-
-
-Version 1.0.1 July 18 2010
---------------------------
-+ Added a "Documentation" field to a View's Properties editor
-+ Support for Mac OS X Cocoa 32-bit version
-+ Built on Eclipse 3.6 RCP
-+ Completed User Guide bundled in "docs" folder
-* Fixed redraw problem for some figures on Mac OS X Carbon
-* Bug fixes
-
-
-
-Version 1.0 June 18 2010
-------------------------
-+ Added all Hints texts for objects
-+ Improved Hints window
-+ Hints now show when a View palette tool is selected or the mouse hovers over the palette tool
-+ Hints window only updates when a different object is selected
-+ Mac binary is now delivered as zip file, not a tar.gz file
-- Removed shortcut key for Hints window (Alt-4) because of an Eclipse bug
-
-
-
-Version 0.9 May 24 2010
------------------------
-+ Better Cut, Copy & Paste in diagrams
-+ State of open diagram views is persisted when opening and closing the application
-+ Diagram views are opened when a model is opened from disk
-+ Added support for Connection bendpoints
-+ Added support for Connection line width
-+ Added a "Purpose" field to a model's Properties window
-+ Added grey hints to text fields in Properties window
-+ Added preference for anti-aliasing on connections
-+ Added more shortcut keys
-+ Added support for printing diagrams
-* Fixed "Save As Image" not saving part of diagram in negative co-ordinates
-* Fixed child diagram objects not deleted if parent deleted when deleting corresponding Archimate element
-
-
-
-Version 0.8.1 April 29 2010
----------------------------
-+ Can add References to other Views in a View (drag a View from the Tree to the Target View Diagram)
-+ Drag and Drop re-ordering of Model Tree Elements (within the same folder)
-+ Added "Save As..." action
-+ Added a Cheat Sheet to create a Map View
-* Fixed NPE occuring on selecting objects with marquee tool and then delete
-
-
-
-Version 0.8 April 20 2010
--------------------------
-+ Graphical objects in Views are now true Containers (but no relationship is created as yet, just visual)
-+ Added Group Container Box type in Views
-+ Added "Appearance" tab in Properties window
-+ Added Fill colour setting for graphical objects in Properties window and on Edit menu
-+ Changed app name to "Archi"
-+ Added Extension support for Hints texts
-+ Hints implemented as HTML content
-+ Added basic Help support
-+ Help/Cheatsheets/Hints moved to separate plug-in
-* Fixed dotted lines on connections not showing on Mac OS X
-* Fixed Pinned Properties View NPE on deleted object
-
-
-
-Version 0.7 April 8 2010
-------------------------
-+ First Alpha release
-
+Archi Changes
+-------------
+
+Version 1.7 April XX 2011
+-------------------------
++ Can now rename a Model Tree element with in-place editing ("Rename" in context and main menu)
++ When adding a new element on the Model Tree the focus is put on in-place editing so you can edit the name
++ A View figure's text control can also be edited with a single-click when it is selected
++ The Grid Snap and Alignment settings are now applied globally to all Views and saved
++ The Access Relation type now has properties of "Access", "Read", "Write", and "Read/Write". This changes the connection's arrow head.
++ Added an "Open Recent" files menu and a preference to set the maximum size of recent files list
++ Changed menu item "Show Alignment Guides" to "Snap to Alignment Guides"
+
+
+
+Version 1.6 February 06 2011
+----------------------------
++ Format Painter
++ The "Automatic Relationship Management" system (ARM)
++ Import BiZZdesign Architect models
++ Export model to CSV format
++ Added Help files and contextual Help support to Help system
++ Multi-line text controls in the Properties window now support hyperlinks
++ Can now set the line colour for connections
++ Business, Application and Infrastructure Interface element types now have "provided" and "required" properties
++ Ctrl key and mouse scroll wheel zooms the diagram
++ Middle mouse button activates the Pan control
++ Improved layouts of the Properties window's sections
++ Support for 3rd party import/export plug-ins
++ Improved and more informative tooltips in Views
++ Added a preference to not show tooltips in Views
++ Added 25% Zoom factor to Zoom control
++ The ArchiMate type for a selected object is shown in parentheses in the title of the Properties window
++ Animation on undo/redo now works for Mac Cocoa version
+* Fixed drag and drop not working on Mac Cocoa version
+* Fixed an issue where it was possible to drag the wrong type of palette entry to an incorrect type of View
+* Fixed Properties window not updating on Mac Cocoa version
+* Undo/Redo menu items are now active when the Navigator has focus
+* Navigator now updates in response to relationship connection changes
+* Fixed regression bug introduced in 1.5 where Zoom menu items stopped working
+* Pasting copied objects in a View is now faster
+* Fixed title bar in the Properties window not displaying the "&" character
+* The Note figure now has a sensible default size
+* Structural Chains (Derived Relations) are highlighted with a thicker red line
+* Fixed figures losing their default width and height (-1) when moving them to a parent figure
+* Fixed Hints View not updating on Magic Connector menu rollover on Mac OS X
+* Internal optimisations
+
+
+
+Version 1.5.1 December 15 2010
+------------------------------
+* Fixed source feedback connection not erased after Escape pressed when using Magic Connector
+* Fixed cancel not working when using Magic Connector
+
+
+
+Version 1.5 December 12 2010
+----------------------------
++ The Magic Connector
++ The Navigator
++ Templates
++ The Sketch View
++ Can now drag *.archimate files from the desktop to the Model Tree to open
++ Figures in Views can have their text left, centre or right aligned
++ Added a preference to choose whether to automatically open Views in a Model when opening from file
++ Added a preference to open palette when opening a View
++ Direct editing a Note's content now uses the Note's font in its text editor
++ Added a menu option to hide/show the main toolbar (Window menu)
++ Pressing the Shift key when selecting a tool in the Palette will make that tool stay selected
+* Font and Font Colour is now copied when copying and pasting View objects
+* Views with names containing non ascii characters are now saved properly in HTML Report
+* Report to HTML now properly escapes the reserved characters <>&"
+* Report to HTML now uses UTF16 encoding
+* Font sizes remain the same in View figures on Windows OS if the display is not 96 DPI
+* Can save and open model files if the file extension is not *.xml or *.archimate
+* Improved method for saving and restoring the expanded nodes state of the Model Tree
+* Fixed a regression introduced in version 1.3 where dragging more than one relation from the Model Tree to a
+  View didn't add all related elements
+* Improved automatic resizing of container figures' default size when children present
+
+
+
+Version 1.4 November 1 2010
+---------------------------
++ A model and its views can be exported as an HTML report
++ User-created sub-folders can be added to the "Views" folder
++ Can now set font colour for elements and connections in Views
++ Extraneous white space is trimmed off exported images
++ Export current View as image to clipboard ("Export View As Image to Clipboard")
++ Changed "Save As Image" menu item to "Export View As Image"
++ Changed "Export to Architect" menu item to "Export Model To Architect"
++ More friendly error message for a restored View tab on launch when the View's file is missing
++ An "examples" folder is shipped with the application containing some ArchiMate examples
+
+
+
+Version 1.3 October 11 2010
+---------------------------
++ User-created sub-folders can be added to the Model Tree
++ Model Tree elements and user-folders are automatically sorted alphabetically
++ Drag and drop elements to user-folders in the Model Tree
++ Search Bar added to the Model Tree for filtered search of elements
++ Pressing Return on a single-line text field in the Properties window now updates the value
++ The Model Tree's expanded nodes state is persisted between sessions.
++ A New Model's default name is now "(new model)"
++ Added a "General" preferences page
++ The Properties window now shows the selected element's icon
++ In the Properties window, "Analysis" tab, the "Model Relations" table for a selected element now shows source and target elements for relationships
++ In the Properties window, "Analysis" tab, the tables are now sorted alphabetically
++ Built on Eclipse 3.6.1 RCP
+* When dragging and dropping a relation from Model Tree to View, all connections are now added to its connected elements in the View
+* Undo/Redo menu items are now active when the Properties window has focus
+* Fixed an issue where under some circumstances an element could be dragged and dropped into a View from a different model
+
+
+
+Version 1.2 September 24 2010
+-----------------------------
++ Implemented Derived Relations (FR #3038359)
++ Export Model to BizzDesign XML format
++ Windows version has installer
++ Launch Archi from .archimate files on Windows (that's why we need a Windows installer)
++ Added preference to use alternative figures for some element types
++ Added contextual menu item to View "Delete from Model"
++ Re-organised View menu items
+- Layout animation does not work on Mac Cocoa version, so removed from Preferences
+* "Link to View" updates immediately to current selection when selected
+* Fixed Undo/Redo menu label not updating properly when selecting a View from the same model
+* Changed some Relationship rules: Node, Device and System Software can now Realize an Application Component and Data Object 
+
+
+
+Version 1.1 July 28 2010
+------------------------
++ Font support for View figures and connections
++ Can set the default font to use for elements' text in Preferences
++ Elements in Model Tree that are not referenced in any View are shown in italic font (FR #3025595)
++ Added table to "Analysis" Properties tab for an element showing all of its model relations
++ Added "Link to View" button to Model Tree window to synchronise Tree selection and View selection (FR #3025594 and #3019119)
++ Changed order of tabs in the Properties window
+- Removed "Pin to Selection" and "New Properties View" menu options from the Properties window (Bug #3019113)
+  (you'll need to do a "Reset Window Layout" for this to take effect)
+
+
+
+Version 1.0.1 July 18 2010
+--------------------------
++ Added a "Documentation" field to a View's Properties editor
++ Support for Mac OS X Cocoa 32-bit version
++ Built on Eclipse 3.6 RCP
++ Completed User Guide bundled in "docs" folder
+* Fixed redraw problem for some figures on Mac OS X Carbon
+* Bug fixes
+
+
+
+Version 1.0 June 18 2010
+------------------------
++ Added all Hints texts for objects
++ Improved Hints window
++ Hints now show when a View palette tool is selected or the mouse hovers over the palette tool
++ Hints window only updates when a different object is selected
++ Mac binary is now delivered as zip file, not a tar.gz file
+- Removed shortcut key for Hints window (Alt-4) because of an Eclipse bug
+
+
+
+Version 0.9 May 24 2010
+-----------------------
++ Better Cut, Copy & Paste in diagrams
++ State of open diagram views is persisted when opening and closing the application
++ Diagram views are opened when a model is opened from disk
++ Added support for Connection bendpoints
++ Added support for Connection line width
++ Added a "Purpose" field to a model's Properties window
++ Added grey hints to text fields in Properties window
++ Added preference for anti-aliasing on connections
++ Added more shortcut keys
++ Added support for printing diagrams
+* Fixed "Save As Image" not saving part of diagram in negative co-ordinates
+* Fixed child diagram objects not deleted if parent deleted when deleting corresponding Archimate element
+
+
+
+Version 0.8.1 April 29 2010
+---------------------------
++ Can add References to other Views in a View (drag a View from the Tree to the Target View Diagram)
++ Drag and Drop re-ordering of Model Tree Elements (within the same folder)
++ Added "Save As..." action
++ Added a Cheat Sheet to create a Map View
+* Fixed NPE occuring on selecting objects with marquee tool and then delete
+
+
+
+Version 0.8 April 20 2010
+-------------------------
++ Graphical objects in Views are now true Containers (but no relationship is created as yet, just visual)
++ Added Group Container Box type in Views
++ Added "Appearance" tab in Properties window
++ Added Fill colour setting for graphical objects in Properties window and on Edit menu
++ Changed app name to "Archi"
++ Added Extension support for Hints texts
++ Hints implemented as HTML content
++ Added basic Help support
++ Help/Cheatsheets/Hints moved to separate plug-in
+* Fixed dotted lines on connections not showing on Mac OS X
+* Fixed Pinned Properties View NPE on deleted object
+
+
+
+Version 0.7 April 8 2010
+------------------------
++ First Alpha release
+