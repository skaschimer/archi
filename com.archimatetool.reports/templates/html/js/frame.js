--- conflicted
+++ resolved
@@ -15,13 +15,6 @@
           .replace(/mailto:(\S+)/g, '<a href="mailto:$1">$1</a>');
 }
 
-<<<<<<< HEAD
-function removeScriptTags(text) {
-	return text.replace(/<script.*?>|<\/script.*?>/gi, '');
-}
-
-=======
->>>>>>> 9ebd44e9
 // Hints URLs
 var hints = {
 // Hints for viewpoints
